--- conflicted
+++ resolved
@@ -56,9 +56,7 @@
 eval_results/
 eval_data/
 *.egg-info/
-<<<<<<< HEAD
-.env
-=======
+
 
 # Analysis Results (contains sensitive trading data)
 analysis_results/
@@ -68,4 +66,3 @@
 .env
 *.key
 api_keys.txt
->>>>>>> f4bd12c8
